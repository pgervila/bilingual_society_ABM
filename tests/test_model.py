--- conflicted
+++ resolved
@@ -214,10 +214,6 @@
     model.run_model(2)
 
 
-<<<<<<< HEAD
-def test_update_frienship(model):
-    model.update_friendships()
-=======
 def test_add_immigration_family(model, lang=0, clust=0):
     num_init_agents = model.schedule.get_agent_count()
     model.add_immigration_family(lang, clust)
@@ -248,7 +244,10 @@
 def test_add_immigration(model):
     model.add_immigration()
 
->>>>>>> 759670fc
+
+
+def test_update_frienship(model):
+    model.update_friendships()
 
 
 @pytest.mark.parametrize("replace", test_data_remove_from_locations)
