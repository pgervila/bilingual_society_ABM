# IMPORT LIBS
import random
import numpy as np
import networkx as nx
from collections import deque, Counter, defaultdict

#import private library to model lang zipf CDF
from zipf_generator import Zipf_Mand_CDF_compressed, randZipf

class Simple_Language_Agent:

<<<<<<< HEAD
    #define memory retrievability constant
    k = np.log(10 / 9)

    def __init__(self, model, unique_id, language, lang_act_thresh=0.1, lang_passive_thresh=0.025,
                 age=0, home_coords=None, school_coords=None, job_coords=None):
        self.model = model
        self.unique_id = unique_id
        self.language = language # 0, 1, 2 => spa, bil, cat
        self.lang_thresholds = {'speak':lang_act_thresh, 'understand':lang_passive_thresh}
        self.age = age
        self.home_coords = home_coords
        self.school_coords = school_coords
        self.job_coords = job_coords



        # define container for languages' tracking and statistics
        self.lang_stats = defaultdict(lambda:defaultdict(dict))
        self.day_mask = {'L1':np.zeros(self.model.vocab_red, dtype=np.bool),
                         'L2':np.zeros(self.model.vocab_red, dtype=np.bool)}


        # Add randomness to number of hours needed to learn second language
        #-> See min_mem_times arg in update_lang_arrays method
        # define hours needed for agent to be able to converse in other language
        # -> 10 % of vocabulary ??? ENOUGH??


=======
    def __init__(self, model, unique_id, language, S, age=0, num_children=0):
        self.model = model
        self.unique_id = unique_id
        self.language = language # 0, 1, 2 => spa, bil, cat
        self.S = S
        self.age = 0
        self.num_children = num_children
>>>>>>> 1e81d5c2

        if self.language == 0:
            # numpy array(shape=vocab_size) that counts elapsed steps from last activation of each word
            self.lang_stats['L1']['t'] = np.copy(self.model.lang_ICs['100_pct']['t'])
            # S: numpy array(shape=vocab_size) that measures memory stability for each word
            self.lang_stats['L1']['S'] = np.copy(self.model.lang_ICs['100_pct']['S'])
            # compute R from t, S
            self.lang_stats['L1']['R'] = np.exp( - self.k *
                                                         self.lang_stats['L1']['t'] /
                                                         self.lang_stats['L1']['S']
                                                        ).astype(np.float64)
            # word counter
            self.lang_stats['L1']['wc'] = np.copy(self.model.lang_ICs['100_pct']['wc'])
            #L2
            self.lang_stats['L2']['S'] = np.full(self.model.vocab_red, 0.01)
            self.lang_stats['L2']['t'] = np.full(self.model.vocab_red, 1000)
            self.lang_stats['L2']['R'] = np.exp( - self.k *
                                                         self.lang_stats['L2']['t'] /
                                                         self.lang_stats['L2']['S']
                                                        ).astype(np.float32)
            self.lang_stats['L2']['wc'] = np.zeros(self.model.vocab_red)

            for lang in ['L1', 'L2']:
                self.lang_stats[lang]['pct'] = np.zeros(3600, dtype=np.float64)
                self.lang_stats[lang]['pct'][self.age] = (np.where(self.lang_stats[lang]['R'] > 0.9)[0].shape[0] /
                                                          self.model.vocab_red)



        elif self.language == 2:
            self.lang_stats['L2']['t'] = np.copy(self.model.lang_ICs['100_pct']['t'])
            self.lang_stats['L2']['S'] = np.copy(self.model.lang_ICs['100_pct']['S'])
            self.lang_stats['L2']['R'] = np.exp( - self.k *
                                                           self.lang_stats['L2']['t'] /
                                                           self.lang_stats['L2']['S']
                                                        ).astype(np.float64)
            self.lang_stats['L2']['wc'] = np.copy(self.model.lang_ICs['100_pct']['wc'])

            #L2
            self.lang_stats['L1']['S'] = np.full(self.model.vocab_red, 0.01)
            self.lang_stats['L1']['t'] = np.full(self.model.vocab_red, 1000)
            self.lang_stats['L1']['R'] = np.exp( - self.k *
                                                         self.lang_stats['L1']['t'] /
                                                         self.lang_stats['L1']['S']
                                                        ).astype(np.float64)
            self.lang_stats['L1']['wc'] = np.zeros(self.model.vocab_red)

            for lang in ['L1', 'L2']:
                self.lang_stats[lang]['pct'] = np.zeros(3600, dtype = np.float64)
                self.lang_stats[lang]['pct'][self.age] = (np.where(self.lang_stats[lang]['R'] > 0.9)[0].shape[0] /
                                                          self.model.vocab_red)


        else: # BILINGUAL
            biling_key = np.random.choice([25,50,75])
            L1_key = str(biling_key) + '_pct'
            L2_key = str(100 - biling_key) + '_pct'
            for lang, key in zip(['L1', 'L2'], [L1_key, L2_key]):
                self.lang_stats[lang]['t'] = np.copy(self.model.lang_ICs[key]['t'])
                self.lang_stats[lang]['S'] = np.copy(self.model.lang_ICs[key]['S'])
                self.lang_stats[lang]['R'] = np.exp(- self.k *
                                                    self.lang_stats[lang]['t'] /
                                                    self.lang_stats[lang]['S']
                                                    ).astype(np.float64)
                self.lang_stats[lang]['wc'] = np.copy(self.model.lang_ICs[key]['wc'])
                self.lang_stats[lang]['pct'] = np.zeros(3600, dtype=np.float64)
                self.lang_stats[lang]['pct'][self.age] = (np.where(self.lang_stats[lang]['R'] > 0.9)[0].shape[0] /
                                                          self.model.vocab_red)


    def move_random(self):
        """ Take a random step into any surrounding cell
            All eight surrounding cells are available as choices
            Current cell is not an output choice

            Returns:
                * modifies self.pos attribute
        """
        x, y = self.pos  # attr pos is defined when adding agent to schedule
        possible_steps = self.model.grid.get_neighborhood(
            (x, y),
            moore=True,
            include_center=False
        )
        chosen_cell = random.choice(possible_steps)
        self.model.grid.move_agent(self, chosen_cell)

    def speak(self, with_agent=None):
        """ Pick random lang_agent from current cell and start a conversation
            with it. It updates heard words in order to shape future vocab.
            Language of the conversation is determined by given laws
            This method can also simulate distance contact e.g.
            phone, messaging, etc ... by specifying an agent through 'with_agent'

            Arguments:
                * with_agent : specify a specific agent with which conversation will take place
                  By default the agent will be picked randomly from all lang agents in current cell

            Returns:
                * Defines conversation and language(s) in which it takes place.
                  Updates heard/used stats
        """
        if with_agent is None:
            pos = [self.pos]
            # get all agents currently placed on chosen cell
            others = self.model.grid.get_cell_list_contents(pos)
            others.remove(self)
            ## linguistic model of encounter with another random agent
            if len(others) >= 1:
                other = random.choice(others)
                self.get_conversation_lang(self, other)
        else:
            self.get_conversation_lang(self, with_agent)

    def listen(self):
        """Listen to random agents placed on the same cell as calling agent"""
        pos = [self.pos]
        # get all agents currently placed on chosen cell
        others = self.model.grid.get_cell_list_contents(pos)
        others.remove(self)
        ## if two or more agents in cell, conversation is possible
        if len(others) >= 2:
            ag_1, ag_2 = np.random.choice(others, size=2, replace=False)
            l1, l2 = self.get_conversation_lang(ag_1, ag_2, return_values=True)
            k1, k2 = 'L' + str(l1), 'L' + str(l2)

            self.update_lang_arrays(l1, spoken_words, speak=False)
            self.update_lang_arrays(l2, spoken_words, speak=False)


            #OLD
            self.lang_stats[k1]['LT']['freqs'][l1] += 1
            self.lang_stats['l']['ST']['freqs'][l1][-1] += 1
            self.lang_stats['l']['LT']['freqs'][l2] += 1
            self.lang_stats['l']['ST']['freqs'][l2][-1] += 1

    def read(self):
        pass

    def get_conversation_lang(self, ag_1, ag_2, return_values=False):
        if (ag_1.language, ag_2.language) in [(0, 0), (0, 1), (1, 0)]:# spa-bilingual
            l1 = l2 = 0
            ag_1.speak_choice_model(l1, ag_2)
            ag_2.speak_choice_model(l2, ag_1)

        elif (ag_1.language, ag_2.language) in [(2, 1), (1, 2), (2, 2)]:# bilingual-cat
            l1 = l2 = 1
            ag_1.speak_choice_model(l1, ag_2)
            ag_2.speak_choice_model(l2, ag_1)

        elif (ag_1.language, ag_2.language) == (1, 1): # bilingual-bilingual
            # simplified PRELIMINARY assumption: ag_1 will start speaking the language they speak best
            # (at this stage no modeling of place, inertia, known-person influence)
            l1 = np.argmax([ag_1.lang_stats['L1']['pct'][self.age], ag_1.lang_stats['L2']['pct'][self.age]])
            l2 = l1
            ag_1.speak_choice_model(l1, ag_2)
            ag_2.speak_choice_model(l2, ag_1)

        else: # mono L1 vs mono L2 with relatively close languages -> SOME understanding is possible (LOW THRESHOLD)
            ag1_pcts = (ag_1.lang_stats['L1']['pct'][self.age], ag_2.lang_stats['L2']['pct'][self.age])
            ag2_pcts = (ag_2.lang_stats['L1']['pct'][self.age], ag_2.lang_stats['L2']['pct'][self.age])
            # if ag_2 can understand some of ag_1 lang
            if ag_1.language == 0:
                # if each agent can understand some of other agent's language
                if (ag1_pcts[1] >= ag_1.lang_thresholds['understand'] and
                ag2_pcts[0] >= ag_2.lang_thresholds['understand']):
                    l1, l2 = 0, 1
                # otherwise
                elif (ag1_pcts[1] < ag_1.lang_thresholds['understand'] and
                ag2_pcts[0] >= ag_2.lang_thresholds['understand']):
                    l1, l2 = 0, 0
                elif (ag1_pcts[1] >= ag_1.lang_thresholds['understand'] and
                ag2_pcts[0] < ag_2.lang_thresholds['understand']):
                    l1, l2 = 1, 1
                else:
                    l1, l2 = None, None # NO CONVERSATION POSSIBLE
            elif ag_1.language == 2:
                if (ag1_pcts[0] >= ag_1.lang_thresholds['understand'] and
                ag2_pcts[1] >= ag_2.lang_thresholds['understand']):
                    l1, l2 = 1, 0
                elif (ag1_pcts[0] < ag_1.lang_thresholds['understand'] and
                ag2_pcts[1] >= ag_2.lang_thresholds['understand']):
                    l1, l2 = 1, 1
                elif (ag1_pcts[0] >= ag_1.lang_thresholds['understand'] and
                ag2_pcts[1] < ag_2.lang_thresholds['understand']):
                    l1, l2 = 0, 0
                else:
                    l1, l2 = None, None # NO CONVERSATION POSSIBLE
            if l1 or l2: # call update only if conversation takes place
                ag_1.speak_choice_model(l1, ag_2, long=False)
                ag_2.speak_choice_model(l2, ag_1, long=False)
        if return_values:
            return l1, l2

    def study_lang(self, lang):
        pass

    def get_words_per_conv(self, long=True, age_1=14, age_2=65):
        """ Computes number of words spoken per conversation for a given age
            If conversation=False, computes average number of words per day,
            assuming 16000 tokens per adult per day as average """
        if self.age < 36 * age_1:
            factor = 2.5 + 100 * np.exp(-0.014 * self.age)
        elif 36 * age_1 <= self.age <= 36 * age_2:
            factor = 2.5
        else:
            factor = 1.5 + np.exp(0.002 * (self.age - 36 * age_2))

        if long:
            return self.model.num_words_conv[1] / factor
        else:
            return self.model.num_words_conv[0] / factor

    def update_lang_arrays(self, lang, sample_words, speak=True, a=7.6, b=0.023, c=-0.031, d=-0.2,
                           min_mem_times=5, pct_threshold=0.9):
        """ Function to compute and update main arrays that define agent linguistic knowledge
            Args:
                * lang :
                * sample_words:
                * speak
                * a, b, c, d: parameters to define memory function from SUPERMEMO by Piotr A. Wozniak
                * min_mem_times
                * max_age
                * pct_threshold

            MEMORY MODEL: https://www.supermemo.com/articles/stability.htm

            Assumptions ( see "HOW MANY WORDS DO WE KNOW ???" By Marc Brysbaert*,
            Michaël Stevens, Paweł Mandera and Emmanuel Keuleers):
                * ~16000 spoken tokens per day + 16000 heard tokens per day + TV, RADIO
                * 1min reading -> 220-300 tokens with large individual differences, thus
                  in 1 h we get ~ 16000 words"""

        # if not active_words:
        #     # get real number of words per conversation for a given age
        #     num_words = self.get_words_per_conv()
        #     # get conv samples
        #     zipf_samples = randZipf(self.model.cdf_data['s'][self.age], int(num_words * 10))
        #     # assess which words and how many of each were encountered in current step
        #     act, act_c = np.unique(zipf_samples, return_counts=True)
        # else:
        #     act, act_c = active_words

        act, act_c = sample_words
        # update word counter with newly active words
        self.lang_stats[lang]['wc'][act] += act_c
        # if words are from listening, they might be new to agent
        if not speak:
            # check which words are available for memorization (need minimum number of times)
            mem_availab_words = np.where(self.lang_stats[lang]['wc'] > min_mem_times)[0]
            # compute indices of active words that are available for memory
            idxs_act = np.nonzero(np.in1d(act, mem_availab_words, assume_unique=True))
            # get really activated words and apply indices to counts ( retrieve only counts of really active words)
            act, act_c = act[idxs_act], act_c[idxs_act]

        if act.any():  # check that there are any real active words
            # compute increase in memory stability S due to (re)activation
            # TODO : I think it should be dS[reading]  < dS[media_listening]  < dS[listen_in_conv] < dS[speaking]
            delta_S = a * (self.lang_stats[lang]['S'][act] ** (-b)) * np.exp(c * 100 * self.lang_stats[lang]['R'][act]) + d
            # update memory stability value
            self.lang_stats[lang]['S'][act] += delta_S

            # define mask to update elapsed-steps array t
            #mask = np.zeros(self.model.vocab_red, dtype=np.bool)
            self.day_mask[lang][act] = True
            #self.lang_stats[lang]['t'][~mask] += 1  # add ones to last activation time counter if word not act
            self.lang_stats[lang]['t'][self.day_mask[lang]] = 0  # set last activation time counter to zero if word act

            # discount one to counts
            act_c -= 1
            # Simplification with good approx : we apply delta_S without iteration !!
            delta_S = act_c * (a * (self.lang_stats[lang]['S'][act] ** (-b)) * np.exp(c * 100 * self.lang_stats[lang]['R'][act]) + d)
            # update
            self.lang_stats[lang]['S'][act] += delta_S

        else:
            # define mask to update elapsed-steps array t
            #mask = np.zeros(self.model.vocab_red, dtype=np.bool)
            self.day_mask[lang][act] = True
            #self.lang_stats[lang]['t'][~mask] += 1  # add ones to last activation time counter if word not act
            self.lang_stats[lang]['t'][self.day_mask[lang]] = 0  # set last activation time counter to one if word act


        # compute memory retrievability R from t, S
        self.lang_stats[lang]['R'] = np.exp(-self.k * self.lang_stats[lang]['t'] / self.lang_stats[lang]['S'])
        self.lang_stats[lang]['pct'][self.age] = (np.where(self.lang_stats[lang]['R'] > pct_threshold)[0].shape[0] /
                                                  self.model.vocab_red)

    def speak_choice_model(self, lang, ag2, long=True, return_values=False):
        """ Method that models word choice by self agent in a conversation
            Word choice is governed by vocabulary knowledge constraints
            Both self and ag2 lang arrays are updated according to the sampled words

            Args:
                * lang: integer in [0, 1]
                * ag2: agent instance with which self is talking to
                * long: boolean that defines conversation length"""

        # sample must come from AVAILABLE words in R ( retrievability) !!!! This can be modeled in TWO STEPS
        # 1. First sample from lang CDF ( that encapsulates all to-be-known concepts at a given age-step)
        word_samples = randZipf(self.model.cdf_data['s'][self.age], int(self.get_words_per_conv(long) * 10))
        act, act_c = np.unique(word_samples, return_counts=True)
        # 2. Then assess which sampled words can be succesfully retrieved from memory
        # get mask for words successfully retrieved from memory
        if lang == 0:
            lang = 'L1'
        else:
            lang = 'L2'
        mask_R = np.random.rand(self.lang_stats[lang]['R'][act].shape[0]) <= self.lang_stats[lang]['R'][act]

        spoken_words = act[mask_R], act_c[mask_R]
        # call own update
        self.update_lang_arrays(lang, spoken_words)
        # call listener's update
        ag2.update_lang_arrays(lang, spoken_words, speak=False)


        # TODO: NOW NEED MODEL of how to deal with missed words = > L3, emergent lang with mixed vocab ???
        if return_values:
            return spoken_words

    def update_lang_pcts(self):

        freqs_s = self.lang_stats['s']['LT']['freqs']
        freqs_l = self.lang_stats['l']['LT']['freqs']

        self.lang_stats['s']['LT']['L2_pct'] = round(freqs_s[1] / sum(freqs_s), 2)
        self.lang_stats['l']['LT']['L2_pct'] = round(freqs_l[1] / sum(freqs_l), 2)

        a = np.array(self.lang_stats['s']['ST']['freqs'])
        np.average(np.around(a[0] / (a[0] + a[1]), 2), weights=a[0] + a[1])

    def update_lang_switch(self, switch_threshold=0.1):
        """Switch to a new linguistic regime whn threshold is reached
           If language knowledge falls below switch_threshold value, agent
           becomes monolingual"""

        # days_per_year = 365
        # max_lang_h_day = 16
        # max_words_per_day = 50 # saturation value
        # lang_hours_per_day = (max_lang_h_day *
        #                      (sum(self.lang_stats['l']['LT']['freqs']) + sum(self.lang_stats['s']['LT']['freqs'])) /
        #                      (self.model.schedule.steps + max_words_per_day))
        # steps_per_year = 36.5
        # pct = (self.lang_stats['l']['LT']['L2_pct'] + self.lang_stats['s']['LT']['L2_pct'])
        # if self.model.schedule.steps > self.lang_stats['maxmem']:
        #     if self.language == 0:
        #         num_hours_L2 = (pct * days_per_year *
        #                         lang_hours_per_day * self.model.schedule.steps) / steps_per_year
        #         if num_hours_L2 >= self.lang_stats['learning_hours']:
        #             self.language = 1
        #     elif self.language == 2:
        #         pct = 1 - pct
        #         num_hours_L1 = (pct * days_per_year *
        #                         lang_hours_per_day * self.model.schedule.steps) / steps_per_year
        #         if num_hours_L1 >= self.lang_stats['learning_hours']:
        #             self.language = 1
        #     else: # LANGUAGE ATTRITION
        #
        #         if pct:
        #             pass
        #
        #
        #
        #         if self.lang_stats['l']['LT']['L2_pct'] >= 0.8:
        #             if 0 not in self.lang_stats['s']['ST']['freqs']:
        #                 self.language = 2
        #         elif self.lang_stats['l']['LT']['L2_pct'] <= 0.2:
        #             if 1 not in self.lang_stats['s']['ST']['freqs']:
        #                 self.language = 0
        if self.language == 0:
            if self.lang_stats['L2']['pct'][self.age] >= switch_threshold:
                self.language = 1
        elif self.language == 2:
            if self.lang_stats['L1']['pct'][self.age] >= switch_threshold:
                self.language = 1
        elif self.language == 1:
            if self.lang_stats['L1']['pct'][self.age] < switch_threshold:
                self.language == 2
            elif self.lang_stats['L2']['pct'][self.age] < switch_threshold:
                self.language == 0










    def update_lang_status(self):
        # update lang experience
        self.update_lang_pcts()
        # check lang switch
        self.update_lang_switch()

<<<<<<< HEAD
    def stage_1(self):
        self.speak()

    def stage_2(self):
        self.move_random()
        self.speak()
        self.move_random()
        #self.listen()

    def stage_3(self):
        if self.age < 100:
            self.model.grid.move_agent(self, self.school_coords)
            self.study_lang(0)
            self.study_lang(1)
            self.speak()
        else:
            self.model.grid.move_agent(self, self.job_coords)
            self.speak()
=======
    def reproduce(self, init_lang_instances=50):
        if (20 <= self.age <= 40) and (self.num_children < 1) and (random.random() > 1 - 5/20):
            id_ = self.model.set_available_ids.pop()
            lang = self.language
            a = Simple_Language_Agent(self.model, id_, lang, 0.5)
            self.model.add_agent(a, self.pos)
            num_cat_s = np.random.binomial(init_lang_instances, p=self.lang_freq['cat_pct_s'])
            num_cat_h = np.random.binomial(init_lang_instances, p=self.lang_freq['cat_pct_h'])
            a.lang_freq['spoken'] = [init_lang_instances-num_cat_s, num_cat_s]
            a.lang_freq['heard'] = [init_lang_instances-num_cat_h, num_cat_h]
            a.update_lang_pcts()

            self.num_children += 1

    def simulate_random_death(self):  ##
        # define stochastic probability of agent death as function of age
        if (self.age > 20) and (self.age <= 75):
            if random.random() > (1 - 0.25 / 55):  # 25% pop will die through this period
                self.remove_after_death()
        elif (self.age > 75) and (self.age < 90):
            if random.random() > (1 - 0.70 / 15):  # 70% will die
                self.remove_after_death()
        elif self.age >= 90:
            self.remove_after_death()

    def remove_after_death(self):
        """ call this function if death conditions
        for agent are verified """
        for network in [self.model.family_network,
                        self.model.known_people_network,
                        self.model.friendship_network]:
            try:
                network.remove_node(self)
            except nx.NetworkXError:
                pass
        # find agent coordinates
        x, y = self.pos
        # make id from deceased agent available
        self.model.set_available_ids.add(self.unique_id)
        # remove agent from grid and schedule
        self.model.grid._remove_agent((x,y), self)
        self.model.schedule.remove(self)
>>>>>>> 1e81d5c2

    def stage_4(self):
        self.move_random()
        self.speak()
        self.model.grid.move_agent(self, self.home_coords)
        self.speak()
        # memory becomes ever shakier after turning 65...
        if self.age > 65 * 36:
            for lang in ['L1', 'L2']:
                self.lang_stats[lang]['S'] = np.where(self.lang_stats[lang]['S'] >= 0.01,
                                                      self.lang_stats[lang]['S'] - 0.01,
                                                      0.000001)
        # update at the end of each step
        for lang in ['L1', 'L2']:
            self.lang_stats[lang]['pct'][self.age] = (np.where(self.lang_stats[lang]['R'] > 0.9)[0].shape[0] /
                                                      self.model.vocab_red)

    def __repr__(self):
        return 'Lang_Agent_{0.unique_id!r}'.format(self)

        self.age += 1
        self.reproduce()
        self.simulate_random_death()


class Home:
    def __init__(self, pos):
        self.pos=pos
    def __repr__(self):
        return 'Home_{0.pos!r}'.format(self)

class School:
    def __init__(self, pos, num_places):
        self.pos=pos
        self.num_free=num_places
    def __repr__(self):
        return 'School_{0.pos!r}'.format(self)

class Job:
    def __init__(self, pos, num_places, skill_level=0):
        self.pos=pos
        self.num_places=num_places
        self.skill_level = skill_level
    def __repr__(self):
        return 'Job{0.pos!r}'.format(self)<|MERGE_RESOLUTION|>--- conflicted
+++ resolved
@@ -9,7 +9,6 @@
 
 class Simple_Language_Agent:
 
-<<<<<<< HEAD
     #define memory retrievability constant
     k = np.log(10 / 9)
 
@@ -38,15 +37,6 @@
         # -> 10 % of vocabulary ??? ENOUGH??
 
 
-=======
-    def __init__(self, model, unique_id, language, S, age=0, num_children=0):
-        self.model = model
-        self.unique_id = unique_id
-        self.language = language # 0, 1, 2 => spa, bil, cat
-        self.S = S
-        self.age = 0
-        self.num_children = num_children
->>>>>>> 1e81d5c2
 
         if self.language == 0:
             # numpy array(shape=vocab_size) that counts elapsed steps from last activation of each word
@@ -133,6 +123,49 @@
         )
         chosen_cell = random.choice(possible_steps)
         self.model.grid.move_agent(self, chosen_cell)
+
+    def reproduce(self, init_lang_instances=50):
+        if (20 <= self.age <= 40) and (self.num_children < 1) and (random.random() > 1 - 5/20):
+            id_ = self.model.set_available_ids.pop()
+            lang = self.language
+            a = Simple_Language_Agent(self.model, id_, lang, 0.5)
+            self.model.add_agent(a, self.pos)
+            num_cat_s = np.random.binomial(init_lang_instances, p=self.lang_freq['cat_pct_s'])
+            num_cat_h = np.random.binomial(init_lang_instances, p=self.lang_freq['cat_pct_h'])
+            a.lang_freq['spoken'] = [init_lang_instances-num_cat_s, num_cat_s]
+            a.lang_freq['heard'] = [init_lang_instances-num_cat_h, num_cat_h]
+            a.update_lang_pcts()
+
+            self.num_children += 1
+
+    def simulate_random_death(self):  ##
+        # define stochastic probability of agent death as function of age
+        if (self.age > 20) and (self.age <= 75):
+            if random.random() > (1 - 0.25 / 55):  # 25% pop will die through this period
+                self.remove_after_death()
+        elif (self.age > 75) and (self.age < 90):
+            if random.random() > (1 - 0.70 / 15):  # 70% will die
+                self.remove_after_death()
+        elif self.age >= 90:
+            self.remove_after_death()
+
+    def remove_after_death(self):
+        """ call this function if death conditions
+        for agent are verified """
+        for network in [self.model.family_network,
+                        self.model.known_people_network,
+                        self.model.friendship_network]:
+            try:
+                network.remove_node(self)
+            except nx.NetworkXError:
+                pass
+        # find agent coordinates
+        x, y = self.pos
+        # make id from deceased agent available
+        self.model.set_available_ids.add(self.unique_id)
+        # remove agent from grid and schedule
+        self.model.grid._remove_agent((x,y), self)
+        self.model.schedule.remove(self)
 
     def speak(self, with_agent=None):
         """ Pick random lang_agent from current cell and start a conversation
@@ -437,14 +470,12 @@
 
 
 
-
     def update_lang_status(self):
         # update lang experience
         self.update_lang_pcts()
         # check lang switch
         self.update_lang_switch()
 
-<<<<<<< HEAD
     def stage_1(self):
         self.speak()
 
@@ -463,50 +494,6 @@
         else:
             self.model.grid.move_agent(self, self.job_coords)
             self.speak()
-=======
-    def reproduce(self, init_lang_instances=50):
-        if (20 <= self.age <= 40) and (self.num_children < 1) and (random.random() > 1 - 5/20):
-            id_ = self.model.set_available_ids.pop()
-            lang = self.language
-            a = Simple_Language_Agent(self.model, id_, lang, 0.5)
-            self.model.add_agent(a, self.pos)
-            num_cat_s = np.random.binomial(init_lang_instances, p=self.lang_freq['cat_pct_s'])
-            num_cat_h = np.random.binomial(init_lang_instances, p=self.lang_freq['cat_pct_h'])
-            a.lang_freq['spoken'] = [init_lang_instances-num_cat_s, num_cat_s]
-            a.lang_freq['heard'] = [init_lang_instances-num_cat_h, num_cat_h]
-            a.update_lang_pcts()
-
-            self.num_children += 1
-
-    def simulate_random_death(self):  ##
-        # define stochastic probability of agent death as function of age
-        if (self.age > 20) and (self.age <= 75):
-            if random.random() > (1 - 0.25 / 55):  # 25% pop will die through this period
-                self.remove_after_death()
-        elif (self.age > 75) and (self.age < 90):
-            if random.random() > (1 - 0.70 / 15):  # 70% will die
-                self.remove_after_death()
-        elif self.age >= 90:
-            self.remove_after_death()
-
-    def remove_after_death(self):
-        """ call this function if death conditions
-        for agent are verified """
-        for network in [self.model.family_network,
-                        self.model.known_people_network,
-                        self.model.friendship_network]:
-            try:
-                network.remove_node(self)
-            except nx.NetworkXError:
-                pass
-        # find agent coordinates
-        x, y = self.pos
-        # make id from deceased agent available
-        self.model.set_available_ids.add(self.unique_id)
-        # remove agent from grid and schedule
-        self.model.grid._remove_agent((x,y), self)
-        self.model.schedule.remove(self)
->>>>>>> 1e81d5c2
 
     def stage_4(self):
         self.move_random()
@@ -527,9 +514,6 @@
     def __repr__(self):
         return 'Lang_Agent_{0.unique_id!r}'.format(self)
 
-        self.age += 1
-        self.reproduce()
-        self.simulate_random_death()
 
 
 class Home:
