# IMPORT LIBS
import random
import numpy as np
import networkx as nx
import bisect
from scipy.spatial.distance import pdist
from collections import defaultdict

#import private library to model lang zipf CDF
from zipf_generator import Zipf_Mand_CDF_compressed, randZipf

class Simple_Language_Agent:

    #define memory retrievability constant
    k = np.log(10 / 9)

    def __init__(self, model, unique_id, language, lang_act_thresh=0.1, lang_passive_thresh=0.025, age=0,
                 num_children=0, ag_home=None, ag_school=None, ag_job=None, city_idx=None, import_IC=False):
        self.model = model
        self.unique_id = unique_id
        self.language = language # 0, 1, 2 => spa, bil, cat
        self.lang_thresholds = {'speak':lang_act_thresh, 'understand':lang_passive_thresh}
        self.age = age
        self.num_children = num_children # TODO : group marital/parental info in dict ??

        self.loc_info = {'home':ag_home, 'school':ag_school, 'job':ag_job, 'city_idx':city_idx}

        # define container for languages' tracking and statistics
        # Need three key levels to entirely define lang branch ->
        # Language {'L1', 'L2'}, mode{'a','p'}, attribute{'R','t','S','pct'}
        self.lang_stats = defaultdict(lambda:defaultdict(dict))
        self.day_mask = {'L1':np.zeros(self.model.vocab_red, dtype=np.bool),
                         'L2':np.zeros(self.model.vocab_red, dtype=np.bool)}
        if import_IC:
            self.set_lang_ics()
        else:
            for lang in ['L1', 'L2']:
                self._set_null_lang_attrs(lang)

    def _set_lang_attrs(self, lang, pct_key):
        """ Private method that sets agent linguistic status for a given age
            Args:
                * lang: string. It can take two different values: 'L1' or 'L2'
                * pct_key: string. It must be of the form '%_pct' with % an integer
                  from following list [10,25,50,75,90,100]. ICs are not available for every single level
        """
        # numpy array(shape=vocab_size) that counts elapsed steps from last activation of each word
        self.lang_stats[lang]['t'] = np.copy(self.model.lang_ICs[pct_key]['t'][self.age])
        # S: numpy array(shape=vocab_size) that measures memory stability for each word
        self.lang_stats[lang]['S'] = np.copy(self.model.lang_ICs[pct_key]['S'][self.age])
        # compute R from t, S (R defines retrievability of each word)
        self.lang_stats[lang]['R'] = np.exp(- self.k *
                                                  self.lang_stats[lang]['t'] /
                                                  self.lang_stats[lang]['S']
                                                  ).astype(np.float64)
        # word counter
        self.lang_stats[lang]['wc'] = np.copy(self.model.lang_ICs[pct_key]['wc'][self.age])
        # vocab pct
        self.lang_stats[lang]['pct'] = np.zeros(3600, dtype=np.float64)
        self.lang_stats[lang]['pct'][self.age] = (np.where(self.lang_stats[lang]['R'] > 0.9)[0].shape[0] /
                                                  self.model.vocab_red)

    def _set_null_lang_attrs(self, lang, S_0=0.01, t_0=1000):
        """Private method that sets null agent linguistic status, i.e. without knowledge
           of the specified language
           Args:
               * lang: string. It can take two different values: 'L1' or 'L2'
               * S_0: float. Initial value of memory stability
               * t_0: integer. Initial value of time-elapsed ( in days) from last time words were encountered
        """
        self.lang_stats[lang]['S'] = np.full(self.model.vocab_red, S_0)
        self.lang_stats[lang]['t'] = np.full(self.model.vocab_red, t_0)
        self.lang_stats[lang]['R'] = np.exp(- self.k *
                                            self.lang_stats[lang]['t'] /
                                            self.lang_stats[lang]['S']
                                            ).astype(np.float32)
        self.lang_stats[lang]['wc'] = np.zeros(self.model.vocab_red)
        self.lang_stats[lang]['pct'] = np.zeros(3600, dtype=np.float64)
        self.lang_stats[lang]['pct'][self.age] = (np.where(self.lang_stats[lang]['R'] > 0.9)[0].shape[0] /
                                                  self.model.vocab_red)

    def set_lang_ics(self, S_0=0.01, t_0=1000, biling_key=None):
        """ set agent's linguistic Initial Conditions
        Args:
            * S_0: float <= 1. Initial memory intensity
            * t_0: last-activation days counter
            * biling_key: integer from [10,25,50,75,90,100]. Specify only if
              specific bilingual level is needed as input
        """
        if self.language == 0:
            self._set_lang_attrs('L1', '100_pct')
            self._set_null_lang_attrs('L2', S_0, t_0)
        elif self.language == 2:
            self._set_null_lang_attrs('L1', S_0, t_0)
            self._set_lang_attrs('L2', '100_pct')
        else: # BILINGUAL
            if not biling_key:
                biling_key = np.random.choice(self.model.ic_pct_keys)
            L1_key = str(biling_key) + '_pct'
            L2_key = str(100 - biling_key) + '_pct'
            for lang, key in zip(['L1', 'L2'], [L1_key, L2_key]):
                self._set_lang_attrs(lang, key)

    def move_random(self):
        """ Take a random step into any surrounding cell
            All eight surrounding cells are available as choices
            Current cell is not an output choice

            Returns:
                * modifies self.pos attribute
        """
        x, y = self.pos  # attr pos is defined when adding agent to schedule
        possible_steps = self.model.grid.get_neighborhood(
            (x, y),
            moore=True,
            include_center=False
        )
        chosen_cell = random.choice(possible_steps)
        self.model.grid.move_agent(self, chosen_cell)

    def reproduce(self, age_1=20, age_2=40):
        age_1, age_2 = age_1 * 36, age_2 * 36
        if (age_1 <= self.age <= age_2) and (self.num_children < 1) and (random.random() < 5/(age_2 - age_1)):
            id_ = self.model.set_available_ids.pop()
            lang = self.language
            # find closest school to parent home
            city_idx = self.loc_info['city_idx']
            clust_schools_coords = [sc.pos for sc in self.model.clusters_info[city_idx]['schools']]
            closest_school_idx = np.argmin([pdist([self.loc_info['home'].pos, sc_coord])
                                            for sc_coord in clust_schools_coords])
            # instantiate agent
            a = Simple_Language_Agent(self.model, id_, lang, ag_home=self.loc_info['home'],
                                      ag_school=self.model.clusters_info[city_idx]['schools'][closest_school_idx],
                                      ag_job=None,
                                      city_idx=self.loc_info['city_idx'])
            # Add agent to model
            self.model.add_agent_to_grid_sched_networks(a)
            # Update num of children
            self.num_children += 1

    def simulate_random_death(self, age_1=20, age_2=75, age_3=90, prob_1=0.25, prob_2=0.7):  ##
        # transform ages to steps
        age_1, age_2, age_3 = age_1 * 36, age_2 * 36, age_3 * 36
        # define stochastic probability of agent death as function of age
        if (self.age > age_1) and (self.age <= age_2):
            if random.random() < prob_1 / (age_2 - age_1):  # 25% pop will die through this period
                self.remove_after_death()
        elif (self.age > age_2) and (self.age < age_3):
            if random.random() < prob_2 / (age_3 - age_2):  # 70% will die
                self.remove_after_death()
        elif self.age >= age_3:
            self.remove_after_death()

    def remove_after_death(self):
        """ call this function if death conditions
        for agent are verified """
        for network in [self.model.family_network,
                        self.model.known_people_network,
                        self.model.friendship_network]:
            try:
                network.remove_node(self)
            except nx.NetworkXError:
                pass
        # find agent coordinates
        x, y = self.pos
        # make id from deceased agent available
        self.model.set_available_ids.add(self.unique_id)
        # remove agent from grid and schedule
        self.model.grid._remove_agent((x,y), self)
        self.model.schedule.remove(self)

    def look_for_job(self):
        # loop through shuffled job centers list until a job is found
        np.random.shuffle(self.model.clusters_info[self.loc_info['city_idx']]['jobs'])
        for job_c in self.model.clusters_info[self.loc_info['city_idx']]['jobs']:
            if job_c.num_places:
                job_c.num_places -= 1
                self.loc_info['job'] = job_c
                break

    def speak(self, with_agent=None, lang=None):
        """ Pick random lang_agent from current cell and start a conversation
            with it. It updates heard words in order to shape future vocab.
            Language of the conversation is determined by given laws
            This method can also simulate distance contact e.g.
            phone, messaging, etc ... by specifying an agent through 'with_agent'

            Arguments:
                * with_agent : specify a specific agent with which conversation will take place
                  By default the agent will be picked randomly from all lang agents in current cell

            Returns:
                * Defines conversation and language(s) in which it takes place.
                  Updates heard/used stats
        """
        if not with_agent:
            pos = [self.pos]
            # get all other agents currently placed on chosen cell
            others = self.model.grid.get_cell_list_contents(pos)
            others.remove(self)
            ## linguistic model of encounter with another random agent
            if len(others) >= 1:
                other = random.choice(others)
                self.get_conversation_lang(self, other)
        else:
            if not lang:
                self.get_conversation_lang(self, with_agent)
            else:
                self.speak_choice_model(lang, with_agent)
                with_agent.speak_choice_model(lang, self)


    def speak_in_group(self, first_speaker=True, group=None, group_max_size=5):
        """ Determine language spoken when a group meets
            Group is split between initiator and rest_of_group
        """

        if group:
            group_set = set(group)
        else:
            ags_in_cell = self.model.grid.get_cell_list_contents([self.pos])
            num_ags_in_cell = len(ags_in_cell)
            if num_ags_in_cell >= 3:
                if num_ags_in_cell >= group_max_size:
                    group_size = np.random.randint(3, group_max_size + 1)
                    group = list(np.random.choice(ags_in_cell, replace=False, size=group_size))
                    if self not in group:
                        group = [self] + group[:-1]
                else:
                    group_size = np.random.randint(3, num_ags_in_cell + 1)
                    group = np.random.choice(ags_in_cell, replace=False, size=group_size)
                group_set = set(group)
            else:
                group_set = None
        if group_set:
            if not first_speaker:
                initiator = np.random.choice(group_set.difference({self}))
                rest_of_group = list(group_set.difference({initiator}))
                self.get_group_conversation_lang(initiator, rest_of_group )
            else:
                rest_of_group = list(group_set.difference({self}))
                self.get_group_conversation_lang(self, rest_of_group)


    def listen(self):
        """Listen to random agents placed on the same cell as calling agent"""
        pos = [self.pos]
        # get all agents currently placed on chosen cell
        others = self.model.grid.get_cell_list_contents(pos)
        others.remove(self)
        ## if two or more agents in cell, conversation is possible
        if len(others) >= 2:
            ag_1, ag_2 = np.random.choice(others, size=2, replace=False)
<<<<<<< HEAD
            l1, l2 = self.get_conversation_lang(ag_1, ag_2, return_values=True)
            k1, k2 = 'L' + str(l1), 'L' + str(l2)

            self.update_lang_arrays(l1, spoken_words, speak=False)
            self.update_lang_arrays(l2, spoken_words, speak=False)

=======
            l1, l2 = self.get_conversation_lang(ag_1, ag_2, return_langs=True)
            self.lang_freq['heard'][l1] += 1
            self.lang_freq['heard'][l2] += 1
            # update lang status
            ag_1.update_lang_status()
            ag_2.update_lang_status()

    def update_lang_counter(self, ags_list, langs_list):
        for ag_idx, ag in enumerate(ags_list):
            for lang_idx, lang in enumerate(langs_list):
                if lang_idx != ag_idx:
                    ag.lang_freq['heard'][lang] += 1
                else:
                    ag.lang_freq['spoken'][lang] += 1
>>>>>>> 0f301dae

            #OLD
            self.lang_stats[k1]['LT']['freqs'][l1] += 1
            self.lang_stats['l']['ST']['freqs'][l1][-1] += 1
            self.lang_stats['l']['LT']['freqs'][l2] += 1
            self.lang_stats['l']['ST']['freqs'][l2][-1] += 1

<<<<<<< HEAD
    def read(self):
        pass

    def get_conv_lang_IMP(self, *ags, return_values=False):
        """ MAXIMIN language rule from Van Parijs"""

        # TODO : build MIN vectors for L1, L2

        def get_pcts_per_lang(ags):
            l1_pcts, l2_pcts = list(), list()
            for ag in ags:
                pct1 = ag.lang_stats['L1']['pct'][ag.age]
                pct2 = ag.lang_stats['L2']['pct'][ag.age]
                l1_pcts.append(pct1)
                l2_pcts.append(pct2)
            return l1_pcts, l2_pcts

        num_ags = len(ags)

        if num_ags == 2:
            if ags[1] in self.model.known_people_network[ags[0]]:
                l1 = self.model.known_people_network[ags[0]][ags[1]]['lang']
                l2 = self.model.known_people_network[ags[1]][ags[0]]['lang']
                ags[0].speak_choice_model(l1, ags[1])
                ags[1].speak_choice_model(l2, ags[0])
            else:
                l1_pcts, l2_pcts = get_pcts_per_lang(ags)
        elif num_ags > 2:
            # we have a group
            l1_pcts, l2_pcts = get_pcts_per_lang(ags)

        ag_langs = [ag.lang for ag in ags]
        if set(ag_langs) == {0, 1}:
            pass
        elif set(ag_langs) == {1}:
            pass
        elif set(ag_langs) == {1, 2}:
            pass
        else:





=======
    def get_conversation_lang(self, ag_1, ag_2, return_langs=False):

        if (ag_1.language, ag_2.language) in [(0, 0), (0, 1), (1, 0)]:# spa-bilingual
            l1 = l2 = 0
            self.update_lang_counter([ag_1, ag_2], [l1, l2])
            ag_1.lang_freq['maxmem_list'].append(0)
            ag_2.lang_freq['maxmem_list'].append(0)

        elif (ag_1.language, ag_2.language) in [(2, 1), (1, 2), (2, 2)]:# bilingual-cat
            l1=l2=1
            self.update_lang_counter([ag_1, ag_2], [l1, l2])
            ag_1.lang_freq['maxmem_list'].append(1)
            ag_2.lang_freq['maxmem_list'].append(1)

        elif (ag_1.language, ag_2.language) == (1, 1): # bilingual-bilingual
            # TODO : NEED TO IMPROVE THIS CASE !! ( Avoid two bad speakers both choose weak lang)
            p11 = (0.5 * (ag_1.lang_freq['cat_pct_s']) +
                   0.5 * (ag_1.lang_freq['cat_pct_h']))
            # find out lang spoken by self ( self STARTS CONVERSATION !!)
            if sum(ag_1.lang_freq['spoken']) != 0:
                l1 = np.random.binomial(1, p11)
            else:
                l1 = random.choice([0,1])
            l2=l1
            self.update_lang_counter([ag_1, ag_2], [l1, l2])
            ag_1.lang_freq['maxmem_list'].append(l1)
            ag_2.lang_freq['maxmem_list'].append(l1)

        else: # spa-cat
            p11 = (0.5 * (ag_1.lang_freq['cat_pct_s']) +
                   0.5 * (ag_1.lang_freq['cat_pct_h']))
            p21 = (0.5 * (ag_2.lang_freq['cat_pct_s']) +
                   0.5 * (ag_2.lang_freq['cat_pct_h']))
            if ag_1.language == 0:
                l1 = 0
                if (1 - ag_2.lang_freq['cat_pct_s']) or (1 - ag_2.lang_freq['cat_pct_h']):
                    l2 = np.random.binomial(1, p21)
                    if l2 == 0:
                        self.update_lang_counter([ag_1, ag_2], [l1, l2])
                    elif l2 == 1:
                        l1 = np.random.binomial(1, p11)
                        self.update_lang_counter([ag_1, ag_2], [l1, l2])
                else:
                    l1 = np.random.binomial(1, p11)
                    l2 = 1
                    self.update_lang_counter([ag_1, ag_2], [l1, l2])

            elif ag_1.language == 2:
                l1 = 1
                if (ag_2.lang_freq['cat_pct_s']) or (ag_2.lang_freq['cat_pct_h']):
                    l2 = np.random.binomial(1, p21)
                    if l2 == 1:
                        self.update_lang_counter([ag_1, ag_2], [l1, l2])
                    elif l2 == 0:
                        l1 = np.random.binomial(1, p11)
                        self.update_lang_counter([ag_1, ag_2], [l1, l2])
                else:
                    l1 = np.random.binomial(1, p11)
                    l2 = 0
                    self.update_lang_counter([ag_1, ag_2], [l1, l2])
            ag_1.lang_freq['maxmem_list'].append(l1)
            ag_2.lang_freq['maxmem_list'].append(l2)
        if return_langs:
            return l1, l2

    def get_group_conversation_lang(self, initiator, rest_of_group):
        """ Method that allows to
        Initiator of conversation is seprated from rest_of_group
        """
        ags_lang_profile = [(ag.language, ag.lang_freq['cat_pct_s'], ag) for ag in rest_of_group]

        ags_lang_profile = sorted(ags_lang_profile, key=lambda elem: (elem[0], elem[1]))
        rest_of_group = [tup[2] for tup in ags_lang_profile]

        # map init lang profile
        def fun_map_init(x):
            if (x <= 0.2):
                return 0
            elif (0.2<x<=0.5):
                return 1
            elif (0.5<x<=0.8):
                return 2
            elif (x > 0.8):
                return 3

        # define inputs to group_lang_map_dict
        init = fun_map_init(initiator.lang_freq['cat_pct_s'])
        group_lang_min = rest_of_group[0].language
        group_lang_max = rest_of_group[-1].language
        # call group_lang_map_dict model method to get conversat layout
        init_lang, common_lang = self.model.group_lang_map_dict[(init,
                                                                 group_lang_min,
                                                                 group_lang_max)]
        if common_lang: # only one group conversation lang
            langs_list = [init_lang] + [init_lang for ag in rest_of_group]
            self.update_lang_counter([initiator] + rest_of_group, langs_list)
        else: # cases wherein group conversat lang is not unique
            langs_list = []
            if (init, group_lang_min, group_lang_max) in [(0, 0, 2), (1, 0, 2)] :
                for ag in [initiator] + rest_of_group:
                    if ag.language == 2:
                        p_ag = (0.5 * (ag.lang_freq['cat_pct_s']) +
                                0.5 * (ag.lang_freq['cat_pct_h']))
                        langs_list.append(np.random.binomial(1, p_ag))
                    else:
                        langs_list.append(0)
            elif (init, group_lang_min, group_lang_max) == (3, 0, 0):
                langs_list.append(1)
                for ag in rest_of_group:
                        p_ag = (0.5 * (ag.lang_freq['cat_pct_s']) +
                                0.5 * (ag.lang_freq['cat_pct_h']))
                        langs_list.append(np.random.binomial(1, p_ag))
            elif (init, group_lang_min, group_lang_max) in [(2, 0, 2), (3, 0, 1), (3, 0, 2)]:
                for ag in [initiator] + rest_of_group:
                    if ag.language == 0:
                        p_ag = (0.5 * (ag.lang_freq['cat_pct_s']) +
                                0.5 * (ag.lang_freq['cat_pct_h']))
                        langs_list.append(np.random.binomial(1, p_ag))
                    else:
                        langs_list.append(1)

            self.update_lang_counter([initiator] + rest_of_group, langs_list)


    def study_lang(self, lang):
        self.lang_freq['spoken'][lang] += np.random.binomial(1, p=0.25)
        self.lang_freq['heard'][lang] += 1
>>>>>>> 0f301dae


    def get_conversation_lang(self, ag_1, ag_2, return_values=False):
        """ Get language spoken by two given agents"""

        #TODO : check for all networks, or put family and friendship also in known people network ??

        # check if agents already know each other
        if ag_2 in self.model.known_people_network[ag_1]:
            l1 = self.model.known_people_network[ag_1][ag_2]['lang']
            l2 = self.model.known_people_network[ag_2][ag_1]['lang']
            ag_1.speak_choice_model(l1, ag_2)
            ag_2.speak_choice_model(l2, ag_1)
        else:
            pct11 = ag_1.lang_stats['L1']['pct'][ag_1.age]
            pct12 = ag_1.lang_stats['L2']['pct'][ag_1.age]
            pct21 = ag_2.lang_stats['L1']['pct'][ag_2.age]
            pct22 = ag_2.lang_stats['L2']['pct'][ag_2.age]
            if (ag_1.language, ag_2.language) in [(0, 0), (0, 1), (1, 0)]:# spa-bilingual
                l1 = l2 = 0
                ag_1.speak_choice_model(l1, ag_2)
                ag_2.speak_choice_model(l2, ag_1)
            elif (ag_1.language, ag_2.language) in [(2, 1), (1, 2), (2, 2)]:# bilingual-cat
                l1 = l2 = 1
                ag_1.speak_choice_model(l1, ag_2)
                ag_2.speak_choice_model(l2, ag_1)
            elif (ag_1.language, ag_2.language) == (1, 1): # bilingual-bilingual
                # simplified PRELIMINARY assumption: ag_1 will start speaking the language they speak best
                # (at this stage no modeling of place, inertia, known-person influence)
                l1 = np.argmax([pct11, pct12])
                l2 = l1
                ag_1.speak_choice_model(l1, ag_2)
                ag_2.speak_choice_model(l2, ag_1)


                # Version from family links
                # Find weakest combination lang-agent, pick other language as common
                idx_weakest = np.argmin([pct11, pct12, pct21, pct22])
                if idx_weakest in [0, 2]:
                    l1 = l2 = 1
                elif idx_weakest in [1, 3]:
                    l1 = l2 = 0
                ag_1.speak_choice_model(l1, ag_2)
                ag_2.speak_choice_model(l2, ag_1)

                #TODO : introduce new agent random variable measuring lang assertiveness to help pick lang
                #TODO : how to call this new var ? 'Loyalty' ??
                #TODO IDEA : start with neutral people. No preference at all for any language, just spontaneity, ease of use, etc...
                #TODO : Then start playing with random distributions of loyalty across population and evaluate effect


            else: # mono L1 vs mono L2 with relatively close languages -> SOME understanding is possible (LOW THRESHOLD)
                ag1_pcts = (ag_1.lang_stats['L1']['pct'][self.age], ag_2.lang_stats['L2']['pct'][self.age])
                ag2_pcts = (ag_2.lang_stats['L1']['pct'][self.age], ag_2.lang_stats['L2']['pct'][self.age])
                # if ag_2 can understand some of ag_1 lang
                if ag_1.language == 0:
                    # if each agent can understand some of other agent's language
                    if (ag1_pcts[1] >= ag_1.lang_thresholds['understand'] and
                    ag2_pcts[0] >= ag_2.lang_thresholds['understand']):
                        l1, l2 = 0, 1
                    # otherwise
                    elif (ag1_pcts[1] < ag_1.lang_thresholds['understand'] and
                    ag2_pcts[0] >= ag_2.lang_thresholds['understand']):
                        l1, l2 = 0, 0
                    elif (ag1_pcts[1] >= ag_1.lang_thresholds['understand'] and
                    ag2_pcts[0] < ag_2.lang_thresholds['understand']):
                        l1, l2 = 1, 1
                    else:
                        l1, l2 = None, None # NO CONVERSATION POSSIBLE
                elif ag_1.language == 2:
                    if (ag1_pcts[0] >= ag_1.lang_thresholds['understand'] and
                    ag2_pcts[1] >= ag_2.lang_thresholds['understand']):
                        l1, l2 = 1, 0
                    elif (ag1_pcts[0] < ag_1.lang_thresholds['understand'] and
                    ag2_pcts[1] >= ag_2.lang_thresholds['understand']):
                        l1, l2 = 1, 1
                    elif (ag1_pcts[0] >= ag_1.lang_thresholds['understand'] and
                    ag2_pcts[1] < ag_2.lang_thresholds['understand']):
                        l1, l2 = 0, 0
                    else:
                        l1, l2 = None, None # NO CONVERSATION POSSIBLE
                if l1 or l2: # call update only if conversation takes place
                    ag_1.speak_choice_model(l1, ag_2, long=False)
                    ag_2.speak_choice_model(l2, ag_1, long=False)
            if return_values:
                return l1, l2

    def study_lang(self, lang):
        pass

    def get_words_per_conv(self, long=True, age_1=14, age_2=65):
        """ Computes number of words spoken per conversation for a given age
            If conversation=False, computes average number of words per day,
            assuming 16000 tokens per adult per day as average """
        # TODO : define 3 types of conv: short, average and long ( with close friends??)
        age_1, age_2 = 36 * age_1, 36 * age_2
        real_vocab_size = 40 * self.model.vocab_red
        real_spoken_words_per_day = 16000
        f = real_vocab_size / real_spoken_words_per_day

        if self.age < age_1:
            delta = 0.0001
            decay = -np.log(delta / 100) / (age_1)
            factor =  f + 400 * np.exp(-decay * self.age)
        elif age_1 <= self.age <= age_2:
            factor = f
        else:
<<<<<<< HEAD
            factor = f - 1 + np.exp(0.0005 * (self.age - age_2 ) )
        if long:
            return self.model.num_words_conv[1] / factor
        else:
            return self.model.num_words_conv[0] / factor

    def update_lang_arrays(self, lang, sample_words, speak=True, a=7.6, b=0.023, c=-0.031, d=-0.2,
                           delta_s_factor=0.25, min_mem_times=5, pct_threshold=0.9):
        """ Function to compute and update main arrays that define agent linguistic knowledge
            Args:
                * lang : integer in [0,1] {0:'spa', 1:'cat'}
                * sample_words: tuple of 2 numpy arrays of integers.
                                First array is of word indices, second of word counts
                * speak: boolean. Defines whether agent is speaking or listening
                * a, b, c, d: float parameters to define memory function from SUPERMEMO by Piotr A. Wozniak
                * delta_s_factor: positive float < 1.
                                  Defines increase of mem stability due to passive rehearsal
                                  as a fraction of that due to active rehearsal
                * min_mem_times: positive integer. Minimum number of times
                * pct_threshold: positive float < 1. Value to define percentage lang knowledge.
                                 If retrievability R for a given word is higher than R, the word is considered
                                 as well known. Otherwise, it is not

            MEMORY MODEL: https://www.supermemo.com/articles/stability.htm

            Assumptions ( see "HOW MANY WORDS DO WE KNOW ???" By Marc Brysbaert*,
            Michaël Stevens, Paweł Mandera and Emmanuel Keuleers):
                * ~16000 spoken tokens per day + 16000 heard tokens per day + TV, RADIO
                * 1min reading -> 220-300 tokens with large individual differences, thus
                  in 1 h we get ~ 16000 words """

        act, act_c = sample_words
        # update word counter with newly active words
        self.lang_stats[lang]['wc'][act] += act_c
        # if words are from listening, they might be new to agent
        if not speak:
            ds_factor = delta_s_factor
            # check which words are available for memorization (need minimum number of times)
            mem_availab_words = np.where(self.lang_stats[lang]['wc'] > min_mem_times)[0]
            # compute indices of active words that are available for memory
            idxs_act = np.nonzero(np.in1d(act, mem_availab_words, assume_unique=True))
            # get really activated words and apply indices to counts ( retrieve only counts of really active words)
            act, act_c = act[idxs_act], act_c[idxs_act]
        else:
            ds_factor = 1

        if len(act):  # check that there are any real active words
            # compute increase in memory stability S due to (re)activation
            # TODO : I think it should be dS[reading]  < dS[media_listening]  < dS[listen_in_conv] < dS[speaking]
            delta_S = ds_factor * (a * (self.lang_stats[lang]['S'][act] ** (-b)) * np.exp(c * 100 * self.lang_stats[lang]['R'][act]) + d)
            # update memory stability value
            self.lang_stats[lang]['S'][act] += delta_S
            # discount one to counts
            act_c -= 1
            # Simplification with good approx : we apply delta_S without iteration !!
            delta_S = ds_factor * (act_c * (a * (self.lang_stats[lang]['S'][act] ** (-b)) * np.exp(c * 100 * self.lang_stats[lang]['R'][act]) + d))
            # update
            self.lang_stats[lang]['S'][act] += delta_S

        # define mask to update elapsed-steps array t
        self.day_mask[lang][act] = True
        self.lang_stats[lang]['t'][~self.day_mask[lang]] += 1  # add ones to last activation time counter if word not act
        self.lang_stats[lang]['t'][self.day_mask[lang]] = 0  # set last activation time counter to zero if word act

        # compute memory retrievability R from t, S
        self.lang_stats[lang]['R'] = np.exp(-self.k * self.lang_stats[lang]['t'] / self.lang_stats[lang]['S'])
        self.lang_stats[lang]['pct'][self.age] = (np.where(self.lang_stats[lang]['R'] > pct_threshold)[0].shape[0] /
                                                  self.model.vocab_red)

    def speak_choice_model(self, lang, ag2, long=True, return_values=False):
        """ Method that models word choice by self agent in a conversation
            Word choice is governed by vocabulary knowledge constraints
            Both self and ag2 lang arrays are updated according to the sampled words

            Args:
                * lang: integer in [0, 1] {0:'spa', 1:'cat'}
                * ag2: agent instance with which self is talking to
                * long: boolean that defines conversation length"""

        # sample must come from AVAILABLE words in R ( retrievability) !!!! This can be modeled in TWO STEPS
        # 1. First sample from lang CDF ( that encapsulates all to-be-known concepts at a given age-step)
        word_samples = randZipf(self.model.cdf_data['s'][self.age], int(self.get_words_per_conv(long) * 10))
        act, act_c = np.unique(word_samples, return_counts=True)
        # 2. Then assess which sampled words can be succesfully retrieved from memory
        # get mask for words successfully retrieved from memory
        if lang == 0:
            lang = 'L1'
        else:
            lang = 'L2'
        mask_R = np.random.rand(self.lang_stats[lang]['R'][act].shape[0]) <= self.lang_stats[lang]['R'][act]

        spoken_words = act[mask_R], act_c[mask_R]
        # call own update
        self.update_lang_arrays(lang, spoken_words)
        # call listener's update
        ag2.update_lang_arrays(lang, spoken_words, speak=False)

        # TODO: NOW NEED MODEL of how to deal with missed words = > L3, emergent lang with mixed vocab ???
        if return_values:
            return spoken_words

    def update_lang_switch(self, switch_threshold=0.1):
        """Switch to a new linguistic regime whn threshold is reached
           If language knowledge falls below switch_threshold value, agent
           becomes monolingual"""

        if self.language == 0:
            if self.lang_stats['L2']['pct'][self.age] >= switch_threshold:
                self.language = 1
        elif self.language == 2:
            if self.lang_stats['L1']['pct'][self.age] >= switch_threshold:
                self.language = 1
        elif self.language == 1:
            if self.lang_stats['L1']['pct'][self.age] < switch_threshold:
                self.language == 2
            elif self.lang_stats['L2']['pct'][self.age] < switch_threshold:
                self.language == 0
=======
            self.lang_freq['cat_pct_h'] = 0

    def update_lang_switch(self):
        """ Switch is driven and allowed by heard language """
        # TODO : add condition on cat_pct_s as well, redefine short-term impact. More consistence
        if self.model.schedule.steps > self.lang_freq['maxmem']:
            if self.language == 0:
                if self.lang_freq['cat_pct_h'] >= 0.2:
                    self.language = 1
            elif self.language == 2:
                if self.lang_freq['cat_pct_h'] <= 0.8:
                    self.language = 1
            elif self.language == 1:
                if self.lang_freq['cat_pct_h'] >= 0.8:
                    if 0 not in self.lang_freq['maxmem_list']:
                        self.language = 2
                elif self.lang_freq['cat_pct_h'] <= 0.2:
                    if 1 not in self.lang_freq['maxmem_list']:
                        self.language = 0

    def update_lang_status(self):
        # update lang experience
        self.update_lang_pcts()
        # check lang switch
        self.update_lang_switch()
>>>>>>> 0f301dae

    def stage_1(self):
        self.speak()


    def stage_2(self):
        self.loc_info['home'].agents_in.remove(self)
        self.move_random()
        self.speak()
        self.move_random()
        #self.listen()

    def stage_3(self):
        if self.age < 720:
            self.model.grid.move_agent(self, self.loc_info['school'].pos)
            self.loc_info['school'].agents_in.add(self)
            self.study_lang(0)
            self.study_lang(1)
        else:
<<<<<<< HEAD
            if self.loc_info['job']:
                self.model.grid.move_agent(self, self.loc_info['job'].pos)
                self.loc_info['job'].agents_in.add(self)
                # TODO speak to people in job !!!
                self.speak()
                self.speak()
            else:
                self.look_for_job()
                self.speak()
=======
            self.model.grid.move_agent(self, self.job_coords)
        self.speak()
        self.speak_in_group()
>>>>>>> 0f301dae

    def stage_4(self):
        self.move_random()
        self.speak()
        self.model.grid.move_agent(self, self.loc_info['home'].pos)
        self.loc_info['home'].agents_in.add(self)
        try:
            for key in self.model.family_network[self]:
                if key.pos == self.loc_info['home'].pos:
                    lang = self.model.family_network[self][key]['lang']
                    self.speak(with_agent=key, lang=lang)
        except:
            pass
        # memory becomes ever shakier after turning 65...
        if self.age > 65 * 36:
            for lang in ['L1', 'L2']:
                self.lang_stats[lang]['S'] = np.where(self.lang_stats[lang]['S'] >= 0.01,
                                                      self.lang_stats[lang]['S'] - 0.01,
                                                      0.000001)
        # Update at the end of each step
        # for lang in ['L1', 'L2']:
        #     self.lang_stats[lang]['pct'][self.age] = (np.where(self.lang_stats[lang]['R'] > 0.9)[0].shape[0] /
        #                                               self.model.vocab_red)

    def __repr__(self):
        return 'Lang_Agent_{0.unique_id!r}'.format(self)



class Home:
    def __init__(self, pos):
        self.pos=pos
        self.agents_in = set()
    def __repr__(self):
        return 'Home_{0.pos!r}'.format(self)

class School:
    def __init__(self, pos, num_places):
        self.pos=pos
        self.num_free=num_places
        self.agents_in = set()
    def __repr__(self):
        return 'School_{0.pos!r}'.format(self)

class Job:
    def __init__(self, pos, num_places, skill_level=0):
        self.pos=pos
        self.num_places=num_places
        self.skill_level = skill_level
        self.agents_in = set()
    def __repr__(self):
        return 'Job{0.pos!r}'.format(self)<|MERGE_RESOLUTION|>--- conflicted
+++ resolved
@@ -193,9 +193,9 @@
                 * Defines conversation and language(s) in which it takes place.
                   Updates heard/used stats
         """
-        if not with_agent:
+        if with_agent is None:
             pos = [self.pos]
-            # get all other agents currently placed on chosen cell
+            # get all agents currently placed on chosen cell
             others = self.model.grid.get_cell_list_contents(pos)
             others.remove(self)
             ## linguistic model of encounter with another random agent
@@ -251,29 +251,12 @@
         ## if two or more agents in cell, conversation is possible
         if len(others) >= 2:
             ag_1, ag_2 = np.random.choice(others, size=2, replace=False)
-<<<<<<< HEAD
             l1, l2 = self.get_conversation_lang(ag_1, ag_2, return_values=True)
             k1, k2 = 'L' + str(l1), 'L' + str(l2)
 
             self.update_lang_arrays(l1, spoken_words, speak=False)
             self.update_lang_arrays(l2, spoken_words, speak=False)
 
-=======
-            l1, l2 = self.get_conversation_lang(ag_1, ag_2, return_langs=True)
-            self.lang_freq['heard'][l1] += 1
-            self.lang_freq['heard'][l2] += 1
-            # update lang status
-            ag_1.update_lang_status()
-            ag_2.update_lang_status()
-
-    def update_lang_counter(self, ags_list, langs_list):
-        for ag_idx, ag in enumerate(ags_list):
-            for lang_idx, lang in enumerate(langs_list):
-                if lang_idx != ag_idx:
-                    ag.lang_freq['heard'][lang] += 1
-                else:
-                    ag.lang_freq['spoken'][lang] += 1
->>>>>>> 0f301dae
 
             #OLD
             self.lang_stats[k1]['LT']['freqs'][l1] += 1
@@ -281,7 +264,6 @@
             self.lang_stats['l']['LT']['freqs'][l2] += 1
             self.lang_stats['l']['ST']['freqs'][l2][-1] += 1
 
-<<<<<<< HEAD
     def read(self):
         pass
 
@@ -326,71 +308,92 @@
 
 
 
-=======
-    def get_conversation_lang(self, ag_1, ag_2, return_langs=False):
-
-        if (ag_1.language, ag_2.language) in [(0, 0), (0, 1), (1, 0)]:# spa-bilingual
-            l1 = l2 = 0
-            self.update_lang_counter([ag_1, ag_2], [l1, l2])
-            ag_1.lang_freq['maxmem_list'].append(0)
-            ag_2.lang_freq['maxmem_list'].append(0)
-
-        elif (ag_1.language, ag_2.language) in [(2, 1), (1, 2), (2, 2)]:# bilingual-cat
-            l1=l2=1
-            self.update_lang_counter([ag_1, ag_2], [l1, l2])
-            ag_1.lang_freq['maxmem_list'].append(1)
-            ag_2.lang_freq['maxmem_list'].append(1)
-
-        elif (ag_1.language, ag_2.language) == (1, 1): # bilingual-bilingual
-            # TODO : NEED TO IMPROVE THIS CASE !! ( Avoid two bad speakers both choose weak lang)
-            p11 = (0.5 * (ag_1.lang_freq['cat_pct_s']) +
-                   0.5 * (ag_1.lang_freq['cat_pct_h']))
-            # find out lang spoken by self ( self STARTS CONVERSATION !!)
-            if sum(ag_1.lang_freq['spoken']) != 0:
-                l1 = np.random.binomial(1, p11)
-            else:
-                l1 = random.choice([0,1])
-            l2=l1
-            self.update_lang_counter([ag_1, ag_2], [l1, l2])
-            ag_1.lang_freq['maxmem_list'].append(l1)
-            ag_2.lang_freq['maxmem_list'].append(l1)
-
-        else: # spa-cat
-            p11 = (0.5 * (ag_1.lang_freq['cat_pct_s']) +
-                   0.5 * (ag_1.lang_freq['cat_pct_h']))
-            p21 = (0.5 * (ag_2.lang_freq['cat_pct_s']) +
-                   0.5 * (ag_2.lang_freq['cat_pct_h']))
-            if ag_1.language == 0:
-                l1 = 0
-                if (1 - ag_2.lang_freq['cat_pct_s']) or (1 - ag_2.lang_freq['cat_pct_h']):
-                    l2 = np.random.binomial(1, p21)
-                    if l2 == 0:
-                        self.update_lang_counter([ag_1, ag_2], [l1, l2])
-                    elif l2 == 1:
-                        l1 = np.random.binomial(1, p11)
-                        self.update_lang_counter([ag_1, ag_2], [l1, l2])
-                else:
-                    l1 = np.random.binomial(1, p11)
-                    l2 = 1
-                    self.update_lang_counter([ag_1, ag_2], [l1, l2])
-
-            elif ag_1.language == 2:
-                l1 = 1
-                if (ag_2.lang_freq['cat_pct_s']) or (ag_2.lang_freq['cat_pct_h']):
-                    l2 = np.random.binomial(1, p21)
-                    if l2 == 1:
-                        self.update_lang_counter([ag_1, ag_2], [l1, l2])
-                    elif l2 == 0:
-                        l1 = np.random.binomial(1, p11)
-                        self.update_lang_counter([ag_1, ag_2], [l1, l2])
-                else:
-                    l1 = np.random.binomial(1, p11)
-                    l2 = 0
-                    self.update_lang_counter([ag_1, ag_2], [l1, l2])
-            ag_1.lang_freq['maxmem_list'].append(l1)
-            ag_2.lang_freq['maxmem_list'].append(l2)
-        if return_langs:
-            return l1, l2
+
+
+    def get_conversation_lang(self, ag_1, ag_2, return_values=False):
+        """ Get language spoken by two given agents"""
+
+        #TODO : check for all networks, or put family and friendship also in known people network ??
+
+        # check if agents already know each other
+        if ag_2 in self.model.known_people_network[ag_1]:
+            l1 = self.model.known_people_network[ag_1][ag_2]['lang']
+            l2 = self.model.known_people_network[ag_2][ag_1]['lang']
+            ag_1.speak_choice_model(l1, ag_2)
+            ag_2.speak_choice_model(l2, ag_1)
+        else:
+            pct11 = ag_1.lang_stats['L1']['pct'][ag_1.age]
+            pct12 = ag_1.lang_stats['L2']['pct'][ag_1.age]
+            pct21 = ag_2.lang_stats['L1']['pct'][ag_2.age]
+            pct22 = ag_2.lang_stats['L2']['pct'][ag_2.age]
+            if (ag_1.language, ag_2.language) in [(0, 0), (0, 1), (1, 0)]:# spa-bilingual
+                l1 = l2 = 0
+                ag_1.speak_choice_model(l1, ag_2)
+                ag_2.speak_choice_model(l2, ag_1)
+            elif (ag_1.language, ag_2.language) in [(2, 1), (1, 2), (2, 2)]:# bilingual-cat
+                l1 = l2 = 1
+                ag_1.speak_choice_model(l1, ag_2)
+                ag_2.speak_choice_model(l2, ag_1)
+            elif (ag_1.language, ag_2.language) == (1, 1): # bilingual-bilingual
+                # simplified PRELIMINARY assumption: ag_1 will start speaking the language they speak best
+                # (at this stage no modeling of place, inertia, known-person influence)
+                l1 = np.argmax([pct11, pct12])
+                l2 = l1
+                ag_1.speak_choice_model(l1, ag_2)
+                ag_2.speak_choice_model(l2, ag_1)
+
+
+                # Version from family links
+                # Find weakest combination lang-agent, pick other language as common
+                idx_weakest = np.argmin([pct11, pct12, pct21, pct22])
+                if idx_weakest in [0, 2]:
+                    l1 = l2 = 1
+                elif idx_weakest in [1, 3]:
+                    l1 = l2 = 0
+                ag_1.speak_choice_model(l1, ag_2)
+                ag_2.speak_choice_model(l2, ag_1)
+
+                #TODO : introduce new agent random variable measuring lang assertiveness to help pick lang
+                #TODO : how to call this new var ? 'Loyalty' ??
+                #TODO IDEA : start with neutral people. No preference at all for any language, just spontaneity, ease of use, etc...
+                #TODO : Then start playing with random distributions of loyalty across population and evaluate effect
+
+
+            else: # mono L1 vs mono L2 with relatively close languages -> SOME understanding is possible (LOW THRESHOLD)
+                ag1_pcts = (ag_1.lang_stats['L1']['pct'][self.age], ag_2.lang_stats['L2']['pct'][self.age])
+                ag2_pcts = (ag_2.lang_stats['L1']['pct'][self.age], ag_2.lang_stats['L2']['pct'][self.age])
+                # if ag_2 can understand some of ag_1 lang
+                if ag_1.language == 0:
+                    # if each agent can understand some of other agent's language
+                    if (ag1_pcts[1] >= ag_1.lang_thresholds['understand'] and
+                    ag2_pcts[0] >= ag_2.lang_thresholds['understand']):
+                        l1, l2 = 0, 1
+                    # otherwise
+                    elif (ag1_pcts[1] < ag_1.lang_thresholds['understand'] and
+                    ag2_pcts[0] >= ag_2.lang_thresholds['understand']):
+                        l1, l2 = 0, 0
+                    elif (ag1_pcts[1] >= ag_1.lang_thresholds['understand'] and
+                    ag2_pcts[0] < ag_2.lang_thresholds['understand']):
+                        l1, l2 = 1, 1
+                    else:
+                        l1, l2 = None, None # NO CONVERSATION POSSIBLE
+                elif ag_1.language == 2:
+                    if (ag1_pcts[0] >= ag_1.lang_thresholds['understand'] and
+                    ag2_pcts[1] >= ag_2.lang_thresholds['understand']):
+                        l1, l2 = 1, 0
+                    elif (ag1_pcts[0] < ag_1.lang_thresholds['understand'] and
+                    ag2_pcts[1] >= ag_2.lang_thresholds['understand']):
+                        l1, l2 = 1, 1
+                    elif (ag1_pcts[0] >= ag_1.lang_thresholds['understand'] and
+                    ag2_pcts[1] < ag_2.lang_thresholds['understand']):
+                        l1, l2 = 0, 0
+                    else:
+                        l1, l2 = None, None # NO CONVERSATION POSSIBLE
+                if l1 or l2: # call update only if conversation takes place
+                    ag_1.speak_choice_model(l1, ag_2, long=False)
+                    ag_2.speak_choice_model(l2, ag_1, long=False)
+            if return_values:
+                return l1, l2
 
     def get_group_conversation_lang(self, initiator, rest_of_group):
         """ Method that allows to
@@ -452,97 +455,6 @@
 
 
     def study_lang(self, lang):
-        self.lang_freq['spoken'][lang] += np.random.binomial(1, p=0.25)
-        self.lang_freq['heard'][lang] += 1
->>>>>>> 0f301dae
-
-
-    def get_conversation_lang(self, ag_1, ag_2, return_values=False):
-        """ Get language spoken by two given agents"""
-
-        #TODO : check for all networks, or put family and friendship also in known people network ??
-
-        # check if agents already know each other
-        if ag_2 in self.model.known_people_network[ag_1]:
-            l1 = self.model.known_people_network[ag_1][ag_2]['lang']
-            l2 = self.model.known_people_network[ag_2][ag_1]['lang']
-            ag_1.speak_choice_model(l1, ag_2)
-            ag_2.speak_choice_model(l2, ag_1)
-        else:
-            pct11 = ag_1.lang_stats['L1']['pct'][ag_1.age]
-            pct12 = ag_1.lang_stats['L2']['pct'][ag_1.age]
-            pct21 = ag_2.lang_stats['L1']['pct'][ag_2.age]
-            pct22 = ag_2.lang_stats['L2']['pct'][ag_2.age]
-            if (ag_1.language, ag_2.language) in [(0, 0), (0, 1), (1, 0)]:# spa-bilingual
-                l1 = l2 = 0
-                ag_1.speak_choice_model(l1, ag_2)
-                ag_2.speak_choice_model(l2, ag_1)
-            elif (ag_1.language, ag_2.language) in [(2, 1), (1, 2), (2, 2)]:# bilingual-cat
-                l1 = l2 = 1
-                ag_1.speak_choice_model(l1, ag_2)
-                ag_2.speak_choice_model(l2, ag_1)
-            elif (ag_1.language, ag_2.language) == (1, 1): # bilingual-bilingual
-                # simplified PRELIMINARY assumption: ag_1 will start speaking the language they speak best
-                # (at this stage no modeling of place, inertia, known-person influence)
-                l1 = np.argmax([pct11, pct12])
-                l2 = l1
-                ag_1.speak_choice_model(l1, ag_2)
-                ag_2.speak_choice_model(l2, ag_1)
-
-
-                # Version from family links
-                # Find weakest combination lang-agent, pick other language as common
-                idx_weakest = np.argmin([pct11, pct12, pct21, pct22])
-                if idx_weakest in [0, 2]:
-                    l1 = l2 = 1
-                elif idx_weakest in [1, 3]:
-                    l1 = l2 = 0
-                ag_1.speak_choice_model(l1, ag_2)
-                ag_2.speak_choice_model(l2, ag_1)
-
-                #TODO : introduce new agent random variable measuring lang assertiveness to help pick lang
-                #TODO : how to call this new var ? 'Loyalty' ??
-                #TODO IDEA : start with neutral people. No preference at all for any language, just spontaneity, ease of use, etc...
-                #TODO : Then start playing with random distributions of loyalty across population and evaluate effect
-
-
-            else: # mono L1 vs mono L2 with relatively close languages -> SOME understanding is possible (LOW THRESHOLD)
-                ag1_pcts = (ag_1.lang_stats['L1']['pct'][self.age], ag_2.lang_stats['L2']['pct'][self.age])
-                ag2_pcts = (ag_2.lang_stats['L1']['pct'][self.age], ag_2.lang_stats['L2']['pct'][self.age])
-                # if ag_2 can understand some of ag_1 lang
-                if ag_1.language == 0:
-                    # if each agent can understand some of other agent's language
-                    if (ag1_pcts[1] >= ag_1.lang_thresholds['understand'] and
-                    ag2_pcts[0] >= ag_2.lang_thresholds['understand']):
-                        l1, l2 = 0, 1
-                    # otherwise
-                    elif (ag1_pcts[1] < ag_1.lang_thresholds['understand'] and
-                    ag2_pcts[0] >= ag_2.lang_thresholds['understand']):
-                        l1, l2 = 0, 0
-                    elif (ag1_pcts[1] >= ag_1.lang_thresholds['understand'] and
-                    ag2_pcts[0] < ag_2.lang_thresholds['understand']):
-                        l1, l2 = 1, 1
-                    else:
-                        l1, l2 = None, None # NO CONVERSATION POSSIBLE
-                elif ag_1.language == 2:
-                    if (ag1_pcts[0] >= ag_1.lang_thresholds['understand'] and
-                    ag2_pcts[1] >= ag_2.lang_thresholds['understand']):
-                        l1, l2 = 1, 0
-                    elif (ag1_pcts[0] < ag_1.lang_thresholds['understand'] and
-                    ag2_pcts[1] >= ag_2.lang_thresholds['understand']):
-                        l1, l2 = 1, 1
-                    elif (ag1_pcts[0] >= ag_1.lang_thresholds['understand'] and
-                    ag2_pcts[1] < ag_2.lang_thresholds['understand']):
-                        l1, l2 = 0, 0
-                    else:
-                        l1, l2 = None, None # NO CONVERSATION POSSIBLE
-                if l1 or l2: # call update only if conversation takes place
-                    ag_1.speak_choice_model(l1, ag_2, long=False)
-                    ag_2.speak_choice_model(l2, ag_1, long=False)
-            if return_values:
-                return l1, l2
-
-    def study_lang(self, lang):
         pass
 
     def get_words_per_conv(self, long=True, age_1=14, age_2=65):
@@ -562,7 +474,6 @@
         elif age_1 <= self.age <= age_2:
             factor = f
         else:
-<<<<<<< HEAD
             factor = f - 1 + np.exp(0.0005 * (self.age - age_2 ) )
         if long:
             return self.model.num_words_conv[1] / factor
@@ -680,33 +591,6 @@
                 self.language == 2
             elif self.lang_stats['L2']['pct'][self.age] < switch_threshold:
                 self.language == 0
-=======
-            self.lang_freq['cat_pct_h'] = 0
-
-    def update_lang_switch(self):
-        """ Switch is driven and allowed by heard language """
-        # TODO : add condition on cat_pct_s as well, redefine short-term impact. More consistence
-        if self.model.schedule.steps > self.lang_freq['maxmem']:
-            if self.language == 0:
-                if self.lang_freq['cat_pct_h'] >= 0.2:
-                    self.language = 1
-            elif self.language == 2:
-                if self.lang_freq['cat_pct_h'] <= 0.8:
-                    self.language = 1
-            elif self.language == 1:
-                if self.lang_freq['cat_pct_h'] >= 0.8:
-                    if 0 not in self.lang_freq['maxmem_list']:
-                        self.language = 2
-                elif self.lang_freq['cat_pct_h'] <= 0.2:
-                    if 1 not in self.lang_freq['maxmem_list']:
-                        self.language = 0
-
-    def update_lang_status(self):
-        # update lang experience
-        self.update_lang_pcts()
-        # check lang switch
-        self.update_lang_switch()
->>>>>>> 0f301dae
 
     def stage_1(self):
         self.speak()
@@ -725,8 +609,8 @@
             self.loc_info['school'].agents_in.add(self)
             self.study_lang(0)
             self.study_lang(1)
-        else:
-<<<<<<< HEAD
+            self.speak()
+        else:
             if self.loc_info['job']:
                 self.model.grid.move_agent(self, self.loc_info['job'].pos)
                 self.loc_info['job'].agents_in.add(self)
@@ -736,11 +620,6 @@
             else:
                 self.look_for_job()
                 self.speak()
-=======
-            self.model.grid.move_agent(self, self.job_coords)
-        self.speak()
-        self.speak_in_group()
->>>>>>> 0f301dae
 
     def stage_4(self):
         self.move_random()
